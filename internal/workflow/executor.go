package workflow

import (
	"context"
	"errors"
	"fmt"
	"log/slog"
	"reflect"
	"slices"
<<<<<<< HEAD
=======
	"testing"
>>>>>>> c5d50c33

	"github.com/benbjohnson/clock"
	"github.com/cschleiden/go-workflows/backend"
	"github.com/cschleiden/go-workflows/backend/converter"
	"github.com/cschleiden/go-workflows/backend/history"
	"github.com/cschleiden/go-workflows/backend/metadata"
	"github.com/cschleiden/go-workflows/backend/payload"
	"github.com/cschleiden/go-workflows/core"
	"github.com/cschleiden/go-workflows/internal/command"
	"github.com/cschleiden/go-workflows/internal/contextvalue"
	"github.com/cschleiden/go-workflows/internal/continueasnew"
	"github.com/cschleiden/go-workflows/internal/log"
	"github.com/cschleiden/go-workflows/internal/sync"
	"github.com/cschleiden/go-workflows/internal/workflowerrors"
	"github.com/cschleiden/go-workflows/internal/workflowstate"
	"github.com/cschleiden/go-workflows/internal/workflowtracer"
	"github.com/cschleiden/go-workflows/registry"
	wf "github.com/cschleiden/go-workflows/workflow"
	"go.opentelemetry.io/otel/trace"
)

type ExecutionResult struct {
	State          core.WorkflowInstanceState
	Executed       []*history.Event
	ActivityEvents []*history.Event
	TimerEvents    []*history.Event
	WorkflowEvents []history.WorkflowEvent
}

type WorkflowHistoryProvider interface {
	GetWorkflowInstanceHistory(ctx context.Context, instance *core.WorkflowInstance, lastSequenceID *int64) ([]*history.Event, error)
}

type WorkflowExecutor interface {
	ExecuteTask(ctx context.Context, t *backend.WorkflowTask) (*ExecutionResult, error)

	Close()
}

type executor struct {
	registry          *registry.Registry
	historyProvider   WorkflowHistoryProvider
	workflow          *workflow
	workflowName      string
	workflowTracer    *workflowtracer.WorkflowTracer
	workflowState     *workflowstate.WfState
	workflowCtx       sync.Context
	workflowCtxCancel sync.CancelFunc
	cv                converter.Converter
	clock             clock.Clock
	logger            *slog.Logger
	tracer            trace.Tracer
	lastSequenceID    int64
	parentSpan        trace.Span
}

func NewExecutor(
	logger *slog.Logger,
	tracer trace.Tracer,
	registry *registry.Registry,
	cv converter.Converter,
	propagators []wf.ContextPropagator,
	historyProvider WorkflowHistoryProvider,
	instance *core.WorkflowInstance,
	metadata *metadata.WorkflowMetadata,
	clock clock.Clock,
) (WorkflowExecutor, error) {
	s := workflowstate.NewWorkflowState(instance, logger, clock)

	wfTracer := workflowtracer.New(tracer)

	wfCtx := sync.Background()
	wfCtx = contextvalue.WithConverter(wfCtx, cv)
	wfCtx = workflowtracer.WithWorkflowTracer(wfCtx, wfTracer)
	wfCtx = workflowstate.WithWorkflowState(wfCtx, s)
	wfCtx = sync.WithValue(wfCtx, contextvalue.PropagatorsCtxKey, propagators)
	wfCtx, cancel := sync.WithCancel(wfCtx)

	for _, propagator := range propagators {
		var err error
		wfCtx, err = propagator.ExtractToWorkflow(wfCtx, metadata)
		if err != nil {
			return nil, fmt.Errorf("extracting context: %w", err)
		}
	}

	logger = logger.With(
		slog.String(log.InstanceIDKey, instance.InstanceID),
		slog.String(log.ExecutionIDKey, instance.ExecutionID),
	)

	// Get span from the workflow context, set by the default context propagator
	parentSpan := workflowtracer.SpanFromContext(wfCtx)

	return &executor{
		registry:          registry,
		historyProvider:   historyProvider,
		workflowTracer:    wfTracer,
		workflowState:     s,
		workflowCtx:       wfCtx,
		workflowCtxCancel: cancel,
		cv:                cv,
		clock:             clock,
		logger:            logger,
		tracer:            tracer,
		parentSpan:        parentSpan,
	}, nil
}

func (e *executor) ExecuteTask(ctx context.Context, t *backend.WorkflowTask) (*ExecutionResult, error) {
	logger := e.logger.With(
		log.TaskIDKey, t.ID,
	)

	logger.Debug("Executing workflow task", log.TaskLastSequenceIDKey, t.LastSequenceID)

	if t.WorkflowInstanceState == core.WorkflowInstanceStateFinished {
		// This could happen if signals are delivered after the workflow is finished
		logger.Error("Received workflow task for finished workflow instance, discarding events")

		// Log events that caused this task to be scheduled
		for _, event := range t.NewEvents {
			logger.Debug("Discarded event:",
				log.EventIDKey, event.ID,
				log.EventTypeKey, event.Type.String(),
				log.ScheduleEventIDKey, event.ScheduleEventID)
		}

		return &ExecutionResult{
			State: core.WorkflowInstanceStateFinished,
		}, nil
	}

	skipNewEvents := false

	if t.LastSequenceID > e.lastSequenceID {
		logger.Debug("Task has newer history than current state, fetching and replaying history",
			log.TaskSequenceIDKey, t.LastSequenceID,
			log.LocalSequenceIDKey, e.lastSequenceID)

		h, err := e.historyProvider.GetWorkflowInstanceHistory(ctx, t.WorkflowInstance, &e.lastSequenceID)
		if err != nil {
			return nil, fmt.Errorf("getting workflow history: %w", err)
		}

		if err := e.replayHistory(h); err != nil {
			logger.Error("Error while replaying history", "error", err)

			// Fail workflow with an error. Skip executing new events, but still go through the commands
			e.workflowCompleted(nil, err)
			skipNewEvents = true

			// With an error occurred during replay, we need to ensure new events don't get duplicate sequence ids
			e.lastSequenceID = t.LastSequenceID
		} else if t.LastSequenceID != e.lastSequenceID {
			logger.Error("After replaying history, task still has newer history than current state",
				log.TaskSequenceIDKey, t.LastSequenceID,
				log.LocalSequenceIDKey, e.lastSequenceID)

			return nil, errors.New("even after fetching history and replaying history executor state does not match task")
		}
	} else if t.LastSequenceID < e.lastSequenceID {
		return nil, fmt.Errorf("task has older history than current state, cannot execute")
	}

	// Always add a WorkflowTaskStarted event before executing new tasks
	toExecute := []*history.Event{e.createNewEvent(history.EventType_WorkflowTaskStarted, &history.WorkflowTaskStartedAttributes{})}
	executedEvents := toExecute

	toExecute = append(toExecute, t.NewEvents...)

	// Execute new events received from the backend
	if !skipNewEvents {
		var err error
		executedEvents, err = e.executeNewEvents(toExecute)
		if err != nil {
			logger.Error("Error while executing new events", "error", err)

			// Transition workflow to error state
			e.workflowCompleted(nil, err)
		}
	}

	// Process any commands added while executing new events
	state := core.WorkflowInstanceStateActive
	newCommandEvents := make([]*history.Event, 0)
	activityEvents := make([]*history.Event, 0)
	timerEvents := make([]*history.Event, 0)
	workflowEvents := make([]history.WorkflowEvent, 0)

	for _, c := range e.workflowState.Commands() {
		if c.State() == command.CommandState_Done {
			continue
		}

		r := c.Execute(e.clock)
		if r == nil {
			continue
		}

		if r.State > state {
			state = r.State
		}
		newCommandEvents = append(newCommandEvents, r.Events...)
		activityEvents = append(activityEvents, r.ActivityEvents...)
		timerEvents = append(timerEvents, r.TimerEvents...)
		workflowEvents = append(workflowEvents, r.WorkflowEvents...)
	}

	// Events from commands don't have to be executed again, add them to the executed events.
	executedEvents = append(executedEvents, newCommandEvents...)

	// Set SequenceIDs for all executed events
	for i := range executedEvents {
		executedEvents[i].SequenceID = e.nextSequenceID()
	}

	logger.Debug("Finished workflow task",
		log.ExecutedEventsKey, len(executedEvents),
		log.TaskLastSequenceIDKey, e.lastSequenceID,
		log.WorkflowInstanceStateKey, state,
	)

	return &ExecutionResult{
		State:          state,
		Executed:       executedEvents,
		ActivityEvents: activityEvents,
		TimerEvents:    timerEvents,
		WorkflowEvents: workflowEvents,
	}, nil
}

func (e *executor) replayHistory(h []*history.Event) error {
	e.workflowState.SetReplaying(true)
	for _, event := range h {
		if event.SequenceID < e.lastSequenceID {
			e.logger.Error("history has older events than current state")
<<<<<<< HEAD
			panic("history has older events than current state")
=======
			return errors.New("history has older events than current state")
>>>>>>> c5d50c33
		}

		if err := e.executeEvent(event); err != nil {
			return err
		}

		e.lastSequenceID = event.SequenceID
	}

	return nil
}

func (e *executor) executeNewEvents(newEvents []*history.Event) ([]*history.Event, error) {
	e.workflowState.SetReplaying(false)

	for i, event := range newEvents {
		if err := e.executeEvent(event); err != nil {
			return newEvents[:i], err
		}
	}

	if e.workflow.Completed() {
		if e.workflowState.HasPendingFutures() {
			var pending []string
			pf := e.workflowState.PendingFutureNames()
			for id, name := range pf {
				pending = append(pending, fmt.Sprintf("%d-%s", id, name))
			}
			slices.Sort(pending)

<<<<<<< HEAD
			e.logger.Error("workflow completed, but there are still pending futures", "pending", pending)
			panic(fmt.Sprintf("workflow completed, but there are still pending futures: %s", pending))
=======
			if testing.Testing() {
				panic(fmt.Sprintf("workflow completed, but there are still pending futures: %s", pending))
			}

			return newEvents, fmt.Errorf("workflow completed, but there are still pending futures: %s", pending)
>>>>>>> c5d50c33
		}

		if canErr, ok := e.workflow.Error().(*continueasnew.Error); ok {
			e.workflowRestarted(e.workflow.Result(), canErr)
		} else {
			e.workflowCompleted(e.workflow.Result(), e.workflow.Error())
		}
	}

	return newEvents, nil
}

func (e *executor) Close() {
	if e.workflow != nil {
		e.logger.Debug("Stopping workflow executor", log.InstanceIDKey, e.workflowState.Instance().InstanceID)

		// End workflow if running to prevent leaking goroutines
		e.workflow.Close()
	}
}

func (e *executor) executeEvent(event *history.Event) error {
	fields := []any{
		log.InstanceIDKey, e.workflowState.Instance().InstanceID,
		log.EventIDKey, event.ID,
		log.SeqIDKey, event.SequenceID,
		log.EventTypeKey, event.Type,
		log.ScheduleEventIDKey, event.ScheduleEventID,
		log.IsReplayingKey, e.workflowState.Replaying(),
	}

	attributesFields := getAttributesLoggingFields(event)
	if attributesFields != nil {
		fields = append(fields, attributesFields...)
	}

	e.logger.Debug("Executing event", fields...)

	var err error

	switch event.Type {
	case history.EventType_WorkflowExecutionStarted:
		err = e.handleWorkflowExecutionStarted(event.Attributes.(*history.ExecutionStartedAttributes))

	case history.EventType_WorkflowExecutionFinished:
	// Ignore

	case history.EventType_WorkflowExecutionCanceled:
		err = e.handleWorkflowCanceled()

	case history.EventType_WorkflowTaskStarted:
		err = e.handleWorkflowTaskStarted(event, event.Attributes.(*history.WorkflowTaskStartedAttributes))

	case history.EventType_ActivityScheduled:
		err = e.handleActivityScheduled(event, event.Attributes.(*history.ActivityScheduledAttributes))

	case history.EventType_ActivityFailed:
		err = e.handleActivityFailed(event, event.Attributes.(*history.ActivityFailedAttributes))

	case history.EventType_ActivityCompleted:
		err = e.handleActivityCompleted(event, event.Attributes.(*history.ActivityCompletedAttributes))

	case history.EventType_TimerScheduled:
		err = e.handleTimerScheduled(event, event.Attributes.(*history.TimerScheduledAttributes))

	case history.EventType_TimerFired:
		err = e.handleTimerFired(event, event.Attributes.(*history.TimerFiredAttributes))

	case history.EventType_TimerCanceled:
		err = e.handleTimerCanceled(event, event.Attributes.(*history.TimerCanceledAttributes))

	case history.EventType_SignalReceived:
		err = e.handleSignalReceived(event, event.Attributes.(*history.SignalReceivedAttributes))

	case history.EventType_SideEffectResult:
		err = e.handleSideEffectResult(event, event.Attributes.(*history.SideEffectResultAttributes))

	case history.EventType_SubWorkflowScheduled:
		err = e.handleSubWorkflowScheduled(event, event.Attributes.(*history.SubWorkflowScheduledAttributes))
	case history.EventType_SubWorkflowCancellationRequested:
		err = e.handleSubWorkflowCancellationRequest(event, event.Attributes.(*history.SubWorkflowCancellationRequestedAttributes))
	case history.EventType_SubWorkflowFailed:
		err = e.handleSubWorkflowFailed(event, event.Attributes.(*history.SubWorkflowFailedAttributes))
	case history.EventType_SubWorkflowCompleted:
		err = e.handleSubWorkflowCompleted(event, event.Attributes.(*history.SubWorkflowCompletedAttributes))

	default:
		return fmt.Errorf("unknown event type: %v", event.Type)
	}

	return err
}

func (e *executor) handleWorkflowExecutionStarted(a *history.ExecutionStartedAttributes) error {
	e.workflowName = a.Name

	wfFn, err := e.registry.GetWorkflow(a.Name)
	if err != nil {
		return fmt.Errorf("workflow %s not found", a.Name)
	}

	e.workflow = NewWorkflow(reflect.ValueOf(wfFn))

	return e.workflow.Execute(e.workflowCtx, a.Inputs)
}

func (e *executor) handleWorkflowCanceled() error {
	e.workflowCtxCancel()

	return e.workflow.Continue()
}

func (e *executor) handleWorkflowTaskStarted(event *history.Event, a *history.WorkflowTaskStartedAttributes) error {
	e.workflowState.SetTime(event.Timestamp)

	return nil
}

func (e *executor) handleActivityScheduled(event *history.Event, a *history.ActivityScheduledAttributes) error {
	c := e.workflowState.CommandByScheduleEventID(event.ScheduleEventID)
	if c == nil {
		return fmt.Errorf("previous workflow execution scheduled an activity which could not be found")
	}

	sac, ok := c.(*command.ScheduleActivityCommand)
	if !ok {
		return fmt.Errorf("previous workflow execution scheduled an activity, not: %v", c.Type())
	}

	// Ensure the same activity was scheduled again
	if a.Name != sac.Name {
		return fmt.Errorf("previous workflow execution scheduled different type of activity: %s, %s", a.Name, sac.Name)
	}

	c.Commit()

	return nil
}

func (e *executor) handleActivityCompleted(event *history.Event, a *history.ActivityCompletedAttributes) error {
	f, ok := e.workflowState.FutureByScheduleEventID(event.ScheduleEventID)
	if !ok {
		return fmt.Errorf("could not find pending future for activity completion")
	}

	err := f.Set(a.Result, nil)
	if err != nil {
		return fmt.Errorf("setting activity completed result: %w", err)
	}

	e.workflowState.RemoveFuture(event.ScheduleEventID)

	c := e.workflowState.CommandByScheduleEventID(event.ScheduleEventID)
	if c == nil {
		return fmt.Errorf("previous workflow execution scheduled an activity which could not be found")
	}

	sac, ok := c.(*command.ScheduleActivityCommand)
	if !ok {
		return fmt.Errorf("previous workflow execution scheduled an activity, not: %v", c.Type())
	}

	sac.Done()

	return e.workflow.Continue()
}

func (e *executor) handleActivityFailed(event *history.Event, a *history.ActivityFailedAttributes) error {
	f, ok := e.workflowState.FutureByScheduleEventID(event.ScheduleEventID)
	if !ok {
		return errors.New("no pending future for activity failed event")
	}

	actErr := workflowerrors.ToError(a.Error)
	if err := f.Set(nil, actErr); err != nil {
		return fmt.Errorf("setting activity failed result: %w", err)
	}

	e.workflowState.RemoveFuture(event.ScheduleEventID)

	c := e.workflowState.CommandByScheduleEventID(event.ScheduleEventID)
	if c == nil {
		return fmt.Errorf("previous workflow execution scheduled an activity which could not be found")
	}

	sac, ok := c.(*command.ScheduleActivityCommand)
	if !ok {
		return fmt.Errorf("previous workflow execution scheduled an activity, not: %v", c.Type())
	}

	sac.Done()

	return e.workflow.Continue()
}

func (e *executor) handleTimerScheduled(event *history.Event, a *history.TimerScheduledAttributes) error {
	c := e.workflowState.CommandByScheduleEventID(event.ScheduleEventID)
	if c == nil {
		return fmt.Errorf("previous workflow execution scheduled a timer")
	}

	if _, ok := c.(*command.ScheduleTimerCommand); !ok {
		return fmt.Errorf("previous workflow execution scheduled a timer, not: %v", c.Type())
	}

	c.Commit()

	return nil
}

func (e *executor) handleTimerFired(event *history.Event, a *history.TimerFiredAttributes) error {
	f, ok := e.workflowState.FutureByScheduleEventID(event.ScheduleEventID)
	if !ok {
		// Timer already canceled ignore
		return nil
	}

	if err := f.Set(nil, nil); err != nil {
		return fmt.Errorf("setting timer fired result: %w", err)
	}

	e.workflowState.RemoveFuture(event.ScheduleEventID)

	c := e.workflowState.CommandByScheduleEventID(event.ScheduleEventID)
	if c == nil {
		return fmt.Errorf("no command found for timer fired event")
	}

	if _, ok := c.(*command.ScheduleTimerCommand); !ok {
		return fmt.Errorf("schedule timer command not found, instead: %v", c.Type())
	}

	c.Done()

	return e.workflow.Continue()
}

func (e *executor) handleTimerCanceled(event *history.Event, a *history.TimerCanceledAttributes) error {
	c := e.workflowState.CommandByScheduleEventID(event.ScheduleEventID)
	if c == nil {
		return fmt.Errorf("previous workflow execution canceled a timer")
	}

	stc, ok := c.(*command.ScheduleTimerCommand)
	if !ok {
		return fmt.Errorf("previous workflow execution canceled a timer, not: %v", c.Type())
	}

	stc.HandleCancel()

	// Cancel the pending future
	f, ok := e.workflowState.FutureByScheduleEventID(event.ScheduleEventID)
	if !ok {
		// Timer already canceled ignore
		return nil
	}

	if err := f.Set(nil, sync.Canceled); err != nil {
		return fmt.Errorf("setting timer canceled result: %w", err)
	}

	e.workflowState.RemoveFuture(event.ScheduleEventID)

	return e.workflow.Continue()
}

func (e *executor) handleSubWorkflowScheduled(event *history.Event, a *history.SubWorkflowScheduledAttributes) error {
	c := e.workflowState.CommandByScheduleEventID(event.ScheduleEventID)
	if c == nil {
		return fmt.Errorf("previous workflow execution scheduled a sub workflow")
	}

	sswc, ok := c.(*command.ScheduleSubWorkflowCommand)
	if !ok {
		return fmt.Errorf("previous workflow execution scheduled a sub workflow, not: %v", c.Type())
	}

	if a.Name != sswc.Name {
		return fmt.Errorf("previous workflow execution scheduled different type of sub workflow: %s, %s", a.Name, sswc.Name)
	}

	// If we are replaying this event, the command will have generated a new instance ID. Ensure we use the same one as
	// when the command was originally committed.
	sswc.Instance = a.SubWorkflowInstance

	c.Commit()

	return nil
}

func (e *executor) handleSubWorkflowCancellationRequest(event *history.Event, a *history.SubWorkflowCancellationRequestedAttributes) error {
	c := e.workflowState.CommandByScheduleEventID(event.ScheduleEventID)
	if c == nil {
		return fmt.Errorf("previous workflow execution cancelled a sub-workflow execution")
	}

	sswc, ok := c.(*command.ScheduleSubWorkflowCommand)
	if !ok {
		return fmt.Errorf("previous workflow execution cancelled a sub-workflow execution, not: %v", c.Type())
	}

	sswc.HandleCancel()

	return e.workflow.Continue()
}

func (e *executor) handleSubWorkflowFailed(event *history.Event, a *history.SubWorkflowFailedAttributes) error {
	f, ok := e.workflowState.FutureByScheduleEventID(event.ScheduleEventID)
	if !ok {
		return errors.New("no pending future found for sub workflow failed event")
	}

	wfErr := workflowerrors.ToError(a.Error)

	if err := f.Set(nil, wfErr); err != nil {
		return fmt.Errorf("setting sub workflow failed result: %w", err)
	}

	e.workflowState.RemoveFuture(event.ScheduleEventID)

	c := e.workflowState.CommandByScheduleEventID(event.ScheduleEventID)
	if c == nil {
		return fmt.Errorf("previous workflow execution scheduled a sub-workflow execution")
	}

	if _, ok := c.(*command.ScheduleSubWorkflowCommand); !ok {
		return fmt.Errorf("previous workflow execution cancelled a sub-workflow execution, not: %v", c.Type())
	}

	c.Done()

	return e.workflow.Continue()
}

func (e *executor) handleSubWorkflowCompleted(event *history.Event, a *history.SubWorkflowCompletedAttributes) error {
	f, ok := e.workflowState.FutureByScheduleEventID(event.ScheduleEventID)
	if !ok {
		return errors.New("no pending future found for sub workflow completed event")
	}

	if err := f.Set(a.Result, nil); err != nil {
		return fmt.Errorf("setting sub workflow completed result: %w", err)
	}

	e.workflowState.RemoveFuture(event.ScheduleEventID)

	c := e.workflowState.CommandByScheduleEventID(event.ScheduleEventID)
	if c == nil {
		return fmt.Errorf("previous workflow execution cancelled a sub-workflow execution")
	}

	if _, ok := c.(*command.ScheduleSubWorkflowCommand); !ok {
		return fmt.Errorf("previous workflow execution cancelled a sub-workflow execution, not: %v", c.Type())
	}

	c.Done()

	return e.workflow.Continue()
}

func (e *executor) handleSignalReceived(event *history.Event, a *history.SignalReceivedAttributes) error {
	// Send signal to workflow channel
	workflowstate.ReceiveSignal(e.workflowState, a.Name, a.Arg)

	return e.workflow.Continue()
}

func (e *executor) handleSideEffectResult(event *history.Event, a *history.SideEffectResultAttributes) error {
	c := e.workflowState.CommandByScheduleEventID(event.ScheduleEventID)
	if c == nil {
		return fmt.Errorf("previous workflow execution scheduled a side effect")
	}

	sec, ok := c.(*command.SideEffectCommand)
	if !ok {
		return fmt.Errorf("previous workflow execution scheduled a side effect, not: %v", c.Type())
	}

	sec.Done()

	f, ok := e.workflowState.FutureByScheduleEventID(event.ScheduleEventID)
	if !ok {
		return errors.New("no pending future found for side effect result event")
	}

	if err := f.Set(a.Result, nil); err != nil {
		return fmt.Errorf("setting side effect result result: %w", err)
	}

	e.workflowState.RemoveFuture(event.ScheduleEventID)

	return e.workflow.Continue()
}

func (e *executor) workflowCompleted(result payload.Payload, wfErr error) {
	eventId := e.workflowState.GetNextScheduleEventID()

	cmd := command.NewCompleteWorkflowCommand(eventId, e.workflowState.Instance(), result, workflowerrors.FromError(wfErr))
	e.workflowState.AddCommand(cmd)
}

func (e *executor) workflowRestarted(result payload.Payload, continueAsNew *continueasnew.Error) {
	eventId := e.workflowState.GetNextScheduleEventID()

	cmd := command.NewContinueAsNewCommand(eventId, e.workflowState.Instance(), result, e.workflowName, continueAsNew.Metadata, continueAsNew.Inputs)
	e.workflowState.AddCommand(cmd)
}

func (e *executor) nextSequenceID() int64 {
	e.lastSequenceID++
	return e.lastSequenceID
}

func (e *executor) createNewEvent(eventType history.EventType, attributes interface{}, opts ...history.HistoryEventOption) *history.Event {
	return history.NewPendingEvent(
		e.clock.Now(),
		eventType,
		attributes,
		opts...,
	)
}

func getAttributesLoggingFields(event *history.Event) []any {
	switch event.Type {
	case history.EventType_WorkflowExecutionStarted:
		attributes := event.Attributes.(*history.ExecutionStartedAttributes)
		return []any{
			log.WorkflowNameKey, attributes.Name,
		}
	case history.EventType_SubWorkflowScheduled:
		attributes := event.Attributes.(*history.SubWorkflowScheduledAttributes)
		return []any{
			log.WorkflowNameKey, attributes.Name,
		}
	case history.EventType_SignalReceived:
		attributes := event.Attributes.(*history.SignalReceivedAttributes)
		return []any{
			log.SignalNameKey, attributes.Name,
		}
	case history.EventType_ActivityScheduled:
		attributes := event.Attributes.(*history.ActivityScheduledAttributes)
		return []any{
			log.ActivityNameKey, attributes.Name,
		}
	default:
		return nil
	}
}<|MERGE_RESOLUTION|>--- conflicted
+++ resolved
@@ -7,10 +7,7 @@
 	"log/slog"
 	"reflect"
 	"slices"
-<<<<<<< HEAD
-=======
 	"testing"
->>>>>>> c5d50c33
 
 	"github.com/benbjohnson/clock"
 	"github.com/cschleiden/go-workflows/backend"
@@ -248,11 +245,7 @@
 	for _, event := range h {
 		if event.SequenceID < e.lastSequenceID {
 			e.logger.Error("history has older events than current state")
-<<<<<<< HEAD
-			panic("history has older events than current state")
-=======
 			return errors.New("history has older events than current state")
->>>>>>> c5d50c33
 		}
 
 		if err := e.executeEvent(event); err != nil {
@@ -283,16 +276,11 @@
 			}
 			slices.Sort(pending)
 
-<<<<<<< HEAD
-			e.logger.Error("workflow completed, but there are still pending futures", "pending", pending)
-			panic(fmt.Sprintf("workflow completed, but there are still pending futures: %s", pending))
-=======
 			if testing.Testing() {
 				panic(fmt.Sprintf("workflow completed, but there are still pending futures: %s", pending))
 			}
 
 			return newEvents, fmt.Errorf("workflow completed, but there are still pending futures: %s", pending)
->>>>>>> c5d50c33
 		}
 
 		if canErr, ok := e.workflow.Error().(*continueasnew.Error); ok {
