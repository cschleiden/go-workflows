package worker

import (
	"context"
	"errors"
	"log/slog"
	"sync"
	"time"

	"github.com/benbjohnson/clock"
	"github.com/cschleiden/go-workflows/backend"
	"github.com/cschleiden/go-workflows/backend/history"
	"github.com/cschleiden/go-workflows/backend/metrics"
	"github.com/cschleiden/go-workflows/backend/payload"
	"github.com/cschleiden/go-workflows/internal/activity"
	"github.com/cschleiden/go-workflows/internal/metrickeys"
	mi "github.com/cschleiden/go-workflows/internal/metrics"
	"github.com/cschleiden/go-workflows/internal/workflow"
	"github.com/cschleiden/go-workflows/internal/workflowerrors"
)

type ActivityWorker struct {
	backend backend.Backend

	options *Options

	activityTaskQueue    chan *backend.ActivityTask
	activityTaskExecutor *activity.Executor

	wg        sync.WaitGroup
	pollersWg sync.WaitGroup

	clock  clock.Clock
	logger *slog.Logger
}

func NewActivityWorker(b backend.Backend, registry *workflow.Registry, clock clock.Clock, options *Options) *ActivityWorker {
	return &ActivityWorker{
		backend: b,

		options: options,

		activityTaskQueue:    make(chan *backend.ActivityTask),
		activityTaskExecutor: activity.NewExecutor(b.Logger(), b.Tracer(), b.Converter(), b.ContextPropagators(), registry),

		clock:  clock,
		logger: b.Logger(),
	}
}

func (aw *ActivityWorker) Start(ctx context.Context) error {
	aw.pollersWg.Add(aw.options.ActivityPollers)

	for i := 0; i < aw.options.ActivityPollers; i++ {
		go aw.runPoll(ctx)
	}

	go aw.runDispatcher()

	return nil
}

func (aw *ActivityWorker) WaitForCompletion() error {
	// Wait for task pollers to finish
	aw.pollersWg.Wait()

	// Wait for tasks to finish
	aw.wg.Wait()
	close(aw.activityTaskQueue)

	return nil
}

func (aw *ActivityWorker) runPoll(ctx context.Context) {
	defer aw.pollersWg.Done()

	ticker := time.NewTicker(aw.options.ActivityPollingInterval)
	defer ticker.Stop()
	for {
		task, err := aw.poll(ctx, 30*time.Second)
		if err != nil {
			aw.logger.ErrorContext(ctx, "error while polling for activity task", "error", err)
		}
		if task != nil {
			aw.wg.Add(1)
			aw.activityTaskQueue <- task
			continue // check for new tasks right away
		}

		select {
		case <-ctx.Done():
			return
		case <-ticker.C:
		}
	}
}

func (aw *ActivityWorker) runDispatcher() {
	var sem chan struct{}
	if aw.options.MaxParallelActivityTasks > 0 {
		sem = make(chan struct{}, aw.options.MaxParallelActivityTasks)
	}

	for task := range aw.activityTaskQueue {
		if sem != nil {
			sem <- struct{}{}
		}

		task := task

		go func() {
			defer aw.wg.Done()

			// Create new context to allow activities to complete when root context is canceled
			taskCtx := context.Background()
			aw.handleTask(taskCtx, task)

			if sem != nil {
				<-sem
			}
		}()
	}
}

func (aw *ActivityWorker) handleTask(ctx context.Context, task *backend.ActivityTask) {
	a := task.Event.Attributes.(*history.ActivityScheduledAttributes)
	ametrics := aw.backend.Metrics().WithTags(metrics.Tags{metrickeys.ActivityName: a.Name})

	// Record how long this task was in the queue
	scheduledAt := task.Event.Timestamp
	timeInQueue := time.Since(scheduledAt)
	ametrics.Distribution(metrickeys.ActivityTaskDelay, metrics.Tags{}, float64(timeInQueue/time.Millisecond))

	// Start heartbeat while activity is running
	if aw.options.ActivityHeartbeatInterval > 0 {
		heartbeatCtx, cancelHeartbeat := context.WithCancel(ctx)
		defer cancelHeartbeat()

		go func(ctx context.Context) {
			t := time.NewTicker(aw.options.ActivityHeartbeatInterval)
			defer t.Stop()

			for {
				select {
				case <-ctx.Done():
					return
				case <-t.C:
					if err := aw.backend.ExtendActivityTask(ctx, task.ID); err != nil {
						aw.backend.Logger().Error("extending activity task", "error", err)
						panic("extending activity task")
					}
				}
			}
		}(heartbeatCtx)
	}

	timer := mi.NewTimer(ametrics, metrickeys.ActivityTaskProcessed, metrics.Tags{})
	defer timer.Stop()

	result, err := aw.activityTaskExecutor.ExecuteActivity(ctx, task)
	event := aw.resultToEvent(task.Event.ScheduleEventID, result, err)

	if err := aw.backend.CompleteActivityTask(ctx, task.WorkflowInstance, task.ID, event); err != nil {
		aw.backend.Logger().Error("completing activity task", "error", err)
		panic("completing activity task")

	}
}

func (aw *ActivityWorker) resultToEvent(ScheduleEventID int64, result payload.Payload, err error) *history.Event {
	if err != nil {
		return history.NewPendingEvent(
			aw.clock.Now(),
			history.EventType_ActivityFailed,
			&history.ActivityFailedAttributes{
				Error: workflowerrors.FromError(err),
			},
			history.ScheduleEventID(ScheduleEventID),
		)
	}

	return history.NewPendingEvent(
		aw.clock.Now(),
		history.EventType_ActivityCompleted,
		&history.ActivityCompletedAttributes{
			Result: result,
		},
		history.ScheduleEventID(ScheduleEventID))
}

func (aw *ActivityWorker) poll(ctx context.Context, timeout time.Duration) (*backend.ActivityTask, error) {
	if timeout == 0 {
		timeout = 30 * time.Second
	}

	ctx, cancel := context.WithTimeout(ctx, timeout)
	defer cancel()

	task, err := aw.backend.GetActivityTask(ctx)
	if err != nil {
		if errors.Is(err, context.DeadlineExceeded) {
			return nil, nil
		}
<<<<<<< HEAD
		
=======

>>>>>>> fd3024ea
		return nil, err
	}

	return task, nil
}<|MERGE_RESOLUTION|>--- conflicted
+++ resolved
@@ -201,11 +201,7 @@
 		if errors.Is(err, context.DeadlineExceeded) {
 			return nil, nil
 		}
-<<<<<<< HEAD
-		
-=======
-
->>>>>>> fd3024ea
+
 		return nil, err
 	}
 
