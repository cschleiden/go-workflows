--- conflicted
+++ resolved
@@ -78,11 +78,7 @@
 	if err := wtw.backend.CompleteWorkflowTask(
 		ctx, t, t.WorkflowInstance, state, result.Executed, result.ActivityEvents, result.TimerEvents, result.WorkflowEvents); err != nil {
 		wtw.logger.ErrorContext(ctx, "could not complete workflow task", "error", err)
-<<<<<<< HEAD
-		panic("could not complete workflow task")
-=======
 		return fmt.Errorf("completing workflow task: %w", err)
->>>>>>> c5d50c33
 	}
 
 	return nil
