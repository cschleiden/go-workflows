--- conflicted
+++ resolved
@@ -267,11 +267,7 @@
 	return wt.ma.On(name, args...)
 }
 
-<<<<<<< HEAD
-func (wt *workflowTester[TResult]) OnSubWorkflowByName(name string, wf workflow.Workflow, args ...interface{}) *mock.Call {
-=======
-func (wt *workflowTester[TResult]) OnSubWorkflowByName(name string, workflow workflow.Workflow, args ...any) *mock.Call {
->>>>>>> fd3024ea
+func (wt *workflowTester[TResult]) OnSubWorkflowByName(name string, wf workflow.Workflow, args ...any) *mock.Call {
 	// Register workflow so that we can correctly identify its arguments later
 	wt.registry.RegisterWorkflow(wf, workflow.WithName(name))
 
